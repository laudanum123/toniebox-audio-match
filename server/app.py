import logging
import os
import sys
from dataclasses import dataclass
from pathlib import Path

from flask import Flask, jsonify, request
from flask_cors import CORS

import localstorage.client

# configuration
from models.audio import AudioBook
from models.audio import AudioTrack
from models.tonie import Tonie
from toniecloud.client import TonieCloud

logging.basicConfig(level=logging.DEBUG, stream=sys.stderr)
logger = logging.getLogger(__name__)

DEBUG = True

# instantiate the app
app = Flask(__name__)
app.config.from_object(__name__)

# enable CORS
CORS(app, resources={r"/*": {"origins": "*"}})

tonie_cloud_api = TonieCloud(
    os.environ.get("TONIE_AUDIO_MATCH_USER"),
    os.environ.get("TONIE_AUDIO_MATCH_PASS")
)


def audiobooks():
    audiobooks = localstorage.client.audiobooks(Path("assets/audiobooks"))
    logger.debug("Discovered audiobook paths: %s", audiobooks)
    for album in audiobooks:
        audiobook = AudioBook.from_path(album)
        if audiobook:
            yield audiobook


def songs():
    songs = localstorage.client.audiofiles(Path("assets/audiobooks"))
    songs = [AudioTrack.from_path(song) for song in songs]
    return songs


songs_models = list(songs())
songs = [
    {
        "file": str(song.file.stem),
    }
    for song in songs_models
] 

audio_books_models = list(audiobooks())
audio_books = [
    {
        "id": album.id,
        "artist": album.artist,
        "title": album.album,
        "disc": album.album_no,
        "cover_uri": str(album.cover_relative) if album.cover else None,
    }
    for album in audio_books_models
]

creative_tonies = tonie_cloud_api.creativetonies()


@app.route("/ping", methods=["GET"])
def ping_pong():
    return jsonify("pong!")


@app.route("/audiobooks", methods=["GET"])
def all_audiobooks():
    return jsonify(
        {
            "status": "success",
<<<<<<< HEAD
            "audiobooks": audiobooks,
=======
            "audiobooks": audio_books,
>>>>>>> 56c7df0b
        }
    )

@app.route("/songs", methods=["GET"])
def all_songs():
    return jsonify(
        {
            "status": "success", 
            "songs": songs,
        }
    )

@app.route("/creativetonies", methods=["GET"])
def all_creativetonies():
    return jsonify(
        {
            "status": "success",
            "creativetonies": creative_tonies,
        }
    )


@dataclass
class Upload:
    tonie: Tonie
    audiobook: AudioBook

    @classmethod
    def from_ids(cls, tonie: str, audiobook: str) -> "Upload":
        return cls(
            next(filter(lambda t: t.id == tonie, creative_tonies), None),
            next(filter(lambda a: a.id == audiobook, audio_books_models),
            None),
        )


@app.route("/upload", methods=["POST"])
def upload_album_to_tonie():
    body = request.json
    upload = Upload.from_ids(tonie=body["tonie_id"], audiobook=body["audiobook_id"])
    logger.debug(f"Created upload object: {upload}")

    status = tonie_cloud_api.put_album_on_tonie(upload.audiobook, upload.tonie)
    return (
        jsonify(
            {"status": "success" if status else "failure", "upload_id": str(upload)}
        ),
        201,
    )


if __name__ == "__main__":
    app.run(host="0.0.0.0")<|MERGE_RESOLUTION|>--- conflicted
+++ resolved
@@ -81,11 +81,7 @@
     return jsonify(
         {
             "status": "success",
-<<<<<<< HEAD
-            "audiobooks": audiobooks,
-=======
             "audiobooks": audio_books,
->>>>>>> 56c7df0b
         }
     )
 
